--- conflicted
+++ resolved
@@ -100,7 +100,6 @@
 	return fmt.Sprintf("http://localhost:8080/images/%s", id)
 }
 
-<<<<<<< HEAD
 // NormalizeChoseDate ensures chose_date is in full ISO format.
 // If input is YYYY-MM-DD, it converts to the start of day in UTC (T00:00:00Z).
 func NormalizeChoseDate(d string) string {
@@ -111,7 +110,8 @@
         return d
     }
     return d + "T00:00:00Z"
-=======
+}
+
 // Encrypt encrypts plaintext using AES-256 GCM.
 func Encrypt(key, plaintext []byte) ([]byte, error) {
 	block, err := aes.NewCipher(key)
@@ -170,5 +170,4 @@
 		return ""
 	}
 	return string(data)
->>>>>>> 980d0513
 }