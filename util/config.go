--- conflicted
+++ resolved
@@ -37,11 +37,8 @@
 	AblyApiKey           string `json:"ably_api_key"`           // Ably API key
 	TelegramBotToken     string `json:"telegram_bot_token"`     // Telegram bot token
 	ServerDomain         string `json:"server_domain"`          // Server domain, it can be Ngrok generated, or a custom domain
-<<<<<<< HEAD
 	MaxWorkers           int    `json:"max_workers"`            // The total of background workers running in the background
-=======
 	PaymentFeePercent    string `json:"payment_fee_percent"`    // Payment fee percent. Directus will return a string if it a float number
->>>>>>> e4fe11da
 }
 
 // Constructor method for Config struct
@@ -97,11 +94,8 @@
 	config.TelegramBotToken = configs[0].TelegramBotToken
 	config.NgrokAuthToken = configs[0].NgrokAuthToken
 	config.ServerDomain = configs[0].ServerDomain
-<<<<<<< HEAD
 	config.MaxWorkers = configs[0].MaxWorkers
-=======
 	config.PaymentFeePercent = configs[0].PaymentFeePercent
->>>>>>> e4fe11da
 
 	return nil
 }