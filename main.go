package main

import (
	"context"
	"os"
	"tekticket/api"
	"tekticket/db"
<<<<<<< HEAD
	"tekticket/service/cloudinary"
=======
	"tekticket/service/mail"
>>>>>>> 8dd3c910
	"tekticket/service/security"
	"tekticket/service/worker"
	"tekticket/util"

	"github.com/hibiken/asynq"
	"github.com/redis/go-redis/v9"
)

func main() {
	// Load config
	config := util.LoadConfig(".env")

	util.LOGGER.Error("RedisAddr", "val", config.RedisAddr)

	// Connect to database and Redis
	queries := db.NewQueries()
	if err := queries.ConnectDB(config.DbConn); err != nil {
		util.LOGGER.Error("Error connecting to database", "error", err)
		os.Exit(1)
	}

	// Run database migration
	if err := queries.AutoMigration(); err != nil {
		util.LOGGER.Error("Error running auto migration", "error", err, "redis", config.RedisAddr)
		util.LOGGER.Error("RedisAddr", "val", config.RedisAddr)
		os.Exit(1)
	}

	// Connect Redis
	ctx := context.Background()
	if err := queries.ConnectRedis(ctx, &redis.Options{Addr: config.RedisAddr}); err != nil {
		util.LOGGER.Error("Error connecting to Redis", "error", err)
		os.Exit(1)
	}

	// Create dependencies for server
	jwtService := security.NewJWTService(config.SecretKey, config.TokenExpiration, config.RefreshTokenExpiration)
	distributor := worker.NewRedisTaskDistributor(asynq.RedisClientOpt{Addr: config.RedisAddr})
<<<<<<< HEAD
	cld, err := cloudinary.NewCld(config.CloudName, config.CloudKey, config.CloudSecret)
	if err != nil {
		util.LOGGER.Error("failed to initialize Cloudinary service", "error", err)
		os.Exit(1)
	}
=======
	mailService := mail.NewEmailService(config.Email, config.AppPassword)
>>>>>>> 8dd3c910

	// Start the background server in separate goroutine (since it's will block the main thread)
	go StartBackgroundProcessor(asynq.RedisClientOpt{Addr: config.RedisAddr}, queries, mailService)

	// Start server
<<<<<<< HEAD
	server := api.NewServer(queries, jwtService, distributor, cld)
=======
	server := api.NewServer(queries, jwtService, distributor, mailService)
>>>>>>> 8dd3c910
	if err := server.Start(); err != nil {
		util.LOGGER.Error("Failed to start server", "error", err)
		os.Exit(1)
	}

}

func StartBackgroundProcessor(
	redisOpts asynq.RedisClientOpt,
	queries *db.Queries,
	mailService mail.MailService,
) error {
	// Create the processor
	processor := worker.NewRedisTaskProcessor(redisOpts, queries, mailService)

	// Start process tasks
	return processor.Start()
}<|MERGE_RESOLUTION|>--- conflicted
+++ resolved
@@ -5,11 +5,8 @@
 	"os"
 	"tekticket/api"
 	"tekticket/db"
-<<<<<<< HEAD
 	"tekticket/service/cloudinary"
-=======
 	"tekticket/service/mail"
->>>>>>> 8dd3c910
 	"tekticket/service/security"
 	"tekticket/service/worker"
 	"tekticket/util"
@@ -48,25 +45,18 @@
 	// Create dependencies for server
 	jwtService := security.NewJWTService(config.SecretKey, config.TokenExpiration, config.RefreshTokenExpiration)
 	distributor := worker.NewRedisTaskDistributor(asynq.RedisClientOpt{Addr: config.RedisAddr})
-<<<<<<< HEAD
 	cld, err := cloudinary.NewCld(config.CloudName, config.CloudKey, config.CloudSecret)
 	if err != nil {
 		util.LOGGER.Error("failed to initialize Cloudinary service", "error", err)
 		os.Exit(1)
 	}
-=======
 	mailService := mail.NewEmailService(config.Email, config.AppPassword)
->>>>>>> 8dd3c910
 
 	// Start the background server in separate goroutine (since it's will block the main thread)
 	go StartBackgroundProcessor(asynq.RedisClientOpt{Addr: config.RedisAddr}, queries, mailService)
 
 	// Start server
-<<<<<<< HEAD
-	server := api.NewServer(queries, jwtService, distributor, cld)
-=======
-	server := api.NewServer(queries, jwtService, distributor, mailService)
->>>>>>> 8dd3c910
+	server := api.NewServer(queries, jwtService, distributor, mailService, cld)
 	if err := server.Start(); err != nil {
 		util.LOGGER.Error("Failed to start server", "error", err)
 		os.Exit(1)
