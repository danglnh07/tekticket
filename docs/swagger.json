{
    "swagger": "2.0",
    "info": {
        "contact": {}
    },
    "paths": {
        "/api/auth/login": {
            "post": {
                "description": "Authenticate user with username and password. Returns access and refresh JWT tokens.",
                "consumes": [
                    "application/json"
                ],
                "produces": [
                    "application/json"
                ],
                "tags": [
                    "Auth"
                ],
                "summary": "User login",
                "parameters": [
                    {
                        "description": "Login request body (username, password)",
                        "name": "request",
                        "in": "body",
                        "required": true,
                        "schema": {
                            "$ref": "#/definitions/api.LoginRequest"
                        }
                    }
                ],
                "responses": {
                    "200": {
                        "description": "Successful login with access and refresh tokens",
                        "schema": {
                            "$ref": "#/definitions/api.LoginResponse"
                        }
                    },
                    "400": {
                        "description": "Invalid request body or incorrect credentials",
                        "schema": {
                            "$ref": "#/definitions/api.ErrorResponse"
                        }
                    },
                    "403": {
                        "description": "Account not active, cannot login",
                        "schema": {
                            "$ref": "#/definitions/api.ErrorResponse"
                        }
                    },
                    "500": {
                        "description": "Internal server error",
                        "schema": {
                            "$ref": "#/definitions/api.ErrorResponse"
                        }
                    }
                }
            }
        },
        "/api/auth/logout": {
            "post": {
                "description": "Invalidate all tokens for logout",
                "consumes": [
                    "application/json"
                ],
                "produces": [
                    "application/json"
                ],
                "tags": [
                    "Auth"
                ],
                "summary": "User logout",
                "parameters": [
                    {
                        "description": "Logout body: refresh token",
                        "name": "request",
                        "in": "body",
                        "required": true,
                        "schema": {
                            "$ref": "#/definitions/api.LogoutRequest"
                        }
                    }
                ],
                "responses": {
                    "200": {
                        "description": "Successful logout, all tokens is invalidate",
                        "schema": {
                            "$ref": "#/definitions/api.SuccessMessage"
                        }
                    },
                    "400": {
                        "description": "Invalid request body or incorrect credentials",
                        "schema": {
                            "$ref": "#/definitions/api.ErrorResponse"
                        }
                    },
                    "403": {
                        "description": "Account not active, cannot login",
                        "schema": {
                            "$ref": "#/definitions/api.ErrorResponse"
                        }
                    },
                    "500": {
                        "description": "Internal server error",
                        "schema": {
                            "$ref": "#/definitions/api.ErrorResponse"
                        }
                    }
                }
            }
        },
        "/api/auth/password/request": {
            "post": {
                "description": "Sends a password reset email to the specified email address if the account exists.\nThe email will contain a link or OTP to reset the user's password.",
                "consumes": [
                    "application/json"
                ],
                "produces": [
                    "application/json"
                ],
                "tags": [
                    "Auth"
                ],
                "summary": "Send password reset request",
                "parameters": [
                    {
                        "type": "string",
                        "description": "User email address",
                        "name": "email",
                        "in": "query",
                        "required": true
                    }
                ],
                "responses": {
                    "200": {
                        "description": "Email sent successfully",
                        "schema": {
                            "$ref": "#/definitions/api.SuccessMessage"
                        }
                    },
                    "400": {
                        "description": "No account with this email or invalid input",
                        "schema": {
                            "$ref": "#/definitions/api.ErrorResponse"
                        }
                    },
                    "500": {
                        "description": "Internal server error or failed to communicate with Directus",
                        "schema": {
                            "$ref": "#/definitions/api.ErrorResponse"
                        }
                    }
                }
            }
        },
        "/api/auth/password/reset": {
            "post": {
                "description": "Resets the user's password using a valid password reset token.\nThe token must be provided in the request body and is validated for authenticity and expiration.",
                "consumes": [
                    "application/json"
                ],
                "produces": [
                    "application/json"
                ],
                "tags": [
                    "Auth"
                ],
                "summary": "Reset user password",
                "parameters": [
                    {
                        "description": "Password reset request body containing token and new password",
                        "name": "request",
                        "in": "body",
                        "required": true,
                        "schema": {
                            "$ref": "#/definitions/api.ResetPasswordRequest"
                        }
                    }
                ],
                "responses": {
                    "200": {
                        "description": "Password changed successfully",
                        "schema": {
                            "$ref": "#/definitions/api.SuccessMessage"
                        }
                    },
                    "400": {
                        "description": "Invalid or expired token",
                        "schema": {
                            "$ref": "#/definitions/api.ErrorResponse"
                        }
                    },
                    "500": {
                        "description": "Internal server error or failed to communicate with Directus",
                        "schema": {
                            "$ref": "#/definitions/api.ErrorResponse"
                        }
                    }
                }
            }
        },
        "/api/auth/refresh": {
            "post": {
                "description": "Uses the provided refresh token to obtain a new access token and refresh token from Directus.",
                "consumes": [
                    "application/json"
                ],
                "produces": [
                    "application/json"
                ],
                "tags": [
                    "Auth"
                ],
                "summary": "Refresh authentication tokens",
                "parameters": [
                    {
                        "description": "Request body containing the refresh token",
                        "name": "request",
                        "in": "body",
                        "required": true,
                        "schema": {
                            "$ref": "#/definitions/api.LogoutRequest"
                        }
                    }
                ],
                "responses": {
                    "200": {
                        "description": "New tokens generated successfully",
                        "schema": {
                            "$ref": "#/definitions/api.LoginResponse"
                        }
                    },
                    "400": {
                        "description": "Invalid request body",
                        "schema": {
                            "$ref": "#/definitions/api.ErrorResponse"
                        }
                    },
                    "500": {
                        "description": "Internal server error or failed to communicate with Directus",
                        "schema": {
                            "$ref": "#/definitions/api.ErrorResponse"
                        }
                    }
                }
            }
        },
        "/api/auth/register": {
            "post": {
                "description": "Creates a new user account with the provided username, email, phone, password, and role.\nSends a verification email to activate the account.",
                "consumes": [
                    "application/json"
                ],
                "produces": [
                    "application/json"
                ],
                "tags": [
                    "Auth"
                ],
                "summary": "Register a new user account",
                "parameters": [
                    {
                        "description": "Registration request body",
                        "name": "request",
                        "in": "body",
                        "required": true,
                        "schema": {
                            "$ref": "#/definitions/api.RegisterRequest"
                        }
                    }
                ],
                "responses": {
                    "201": {
                        "description": "Create account success with status inactive",
                        "schema": {
                            "$ref": "#/definitions/api.RegisterResponse"
                        }
                    },
                    "400": {
                        "description": "Invalid request body or existing username/email/phone",
                        "schema": {
                            "$ref": "#/definitions/api.ErrorResponse"
                        }
                    },
                    "500": {
                        "description": "Internal server error or failed to send verification email",
                        "schema": {
                            "$ref": "#/definitions/api.ErrorResponse"
                        }
                    }
                }
            }
        },
        "/api/auth/resend-otp/{id}": {
            "post": {
                "description": "Resends a new OTP code to the user's registered email address if the account is still inactive.",
                "consumes": [
                    "application/json"
                ],
                "produces": [
                    "application/json"
                ],
                "tags": [
                    "Auth"
                ],
                "summary": "Resend account verification OTP",
                "parameters": [
                    {
                        "type": "string",
                        "description": "User ID",
                        "name": "id",
                        "in": "path",
                        "required": true
                    }
                ],
                "responses": {
                    "200": {
                        "description": "OTP resent successfully",
                        "schema": {
                            "$ref": "#/definitions/api.SuccessMessage"
                        }
                    },
                    "400": {
                        "description": "Invalid ID or account not inactive",
                        "schema": {
                            "$ref": "#/definitions/api.ErrorResponse"
                        }
                    },
                    "500": {
                        "description": "Internal server error",
                        "schema": {
                            "$ref": "#/definitions/api.ErrorResponse"
                        }
                    }
                }
            }
        },
        "/api/auth/verify/{id}": {
            "post": {
                "description": "Verifies a user's account using the provided OTP code sent to their email.\nOnce verified, the user's account status is set to active.",
                "consumes": [
                    "application/json"
                ],
                "produces": [
                    "application/json"
                ],
                "tags": [
                    "Auth"
                ],
                "summary": "Verify user account",
                "parameters": [
                    {
                        "type": "string",
                        "description": "User ID",
                        "name": "id",
                        "in": "path",
                        "required": true
                    },
                    {
                        "type": "string",
                        "description": "6-digit OTP verification code",
                        "name": "otp",
                        "in": "query",
                        "required": true
                    }
                ],
                "responses": {
                    "200": {
                        "description": "Verify account successfully, please login",
                        "schema": {
                            "$ref": "#/definitions/api.SuccessMessage"
                        }
                    },
                    "400": {
                        "description": "Invalid OTP, expired code, or ID mismatch",
                        "schema": {
                            "$ref": "#/definitions/api.ErrorResponse"
                        }
                    },
                    "500": {
                        "description": "Internal server error",
                        "schema": {
                            "$ref": "#/definitions/api.ErrorResponse"
                        }
                    }
                }
            }
        },
        "/api/bookings": {
            "get": {
                "security": [
                    {
                        "BearerAuth": []
                    }
                ],
                "description": "Retrieves the list of completed bookings for the authenticated user, including event and category details.",
                "consumes": [
                    "application/json"
                ],
                "produces": [
                    "application/json"
                ],
                "tags": [
                    "Bookings"
                ],
                "summary": "Get user's booking history",
                "parameters": [
                    {
                        "type": "integer",
                        "description": "Maximum number of records to return (default: 50)",
                        "name": "limit",
                        "in": "query"
                    },
                    {
                        "type": "integer",
                        "description": "Number of records to skip before returning results (default: 0)",
                        "name": "offset",
                        "in": "query"
                    },
                    {
                        "type": "string",
                        "description": "Sort order, e.g. -date_created (default)",
                        "name": "sort",
                        "in": "query"
                    }
                ],
                "responses": {
                    "200": {
                        "description": "List of completed bookings retrieved successfully",
                        "schema": {
                            "type": "array",
                            "items": {
                                "type": "array",
                                "items": {
                                    "$ref": "#/definitions/db.Booking"
                                }
                            }
                        }
                    },
                    "400": {
                        "description": "Invalid token or parameters",
                        "schema": {
                            "$ref": "#/definitions/api.ErrorResponse"
                        }
                    },
                    "401": {
                        "description": "Unauthorized access",
                        "schema": {
                            "$ref": "#/definitions/api.ErrorResponse"
                        }
                    },
                    "500": {
                        "description": "Internal server error or failed to communicate with Directus",
                        "schema": {
                            "$ref": "#/definitions/api.ErrorResponse"
                        }
                    }
                }
            },
            "post": {
                "security": [
                    {
                        "BearerAuth": []
                    }
                ],
                "description": "Creates a new booking for an event, including its associated ticket and seat items.",
                "consumes": [
                    "application/json"
                ],
                "produces": [
                    "application/json"
                ],
                "tags": [
                    "Bookings"
                ],
                "summary": "Create a new booking",
                "parameters": [
                    {
                        "description": "Booking creation payload",
                        "name": "request",
                        "in": "body",
                        "required": true,
                        "schema": {
                            "$ref": "#/definitions/api.CreateBookingRequest"
                        }
                    }
                ],
                "responses": {
                    "200": {
                        "description": "Booking created successfully",
                        "schema": {
                            "$ref": "#/definitions/api.CreateBookingResponse"
                        }
                    },
                    "400": {
                        "description": "Invalid request body",
                        "schema": {
                            "$ref": "#/definitions/api.ErrorResponse"
                        }
                    },
                    "401": {
                        "description": "Unauthorized access",
                        "schema": {
                            "$ref": "#/definitions/api.ErrorResponse"
                        }
                    },
                    "500": {
                        "description": "Internal server error or failed to communicate with Directus",
                        "schema": {
                            "$ref": "#/definitions/api.ErrorResponse"
                        }
                    }
                }
            }
        },
        "/api/bookings/{id}": {
            "get": {
                "security": [
                    {
                        "BearerAuth": []
                    }
                ],
                "description": "Retrieves the detailed information of a specific booking, including event details, schedules, and ticket data.",
                "consumes": [
                    "application/json"
                ],
                "produces": [
                    "application/json"
                ],
                "tags": [
                    "Bookings"
                ],
                "summary": "Get booking detail",
                "parameters": [
                    {
                        "type": "string",
                        "description": "Booking ID",
                        "name": "id",
                        "in": "path",
                        "required": true
                    }
                ],
                "responses": {
                    "200": {
                        "description": "Booking detail retrieved successfully",
                        "schema": {
                            "$ref": "#/definitions/db.Booking"
                        }
                    },
                    "400": {
                        "description": "Invalid request parameters",
                        "schema": {
                            "$ref": "#/definitions/api.ErrorResponse"
                        }
                    },
                    "401": {
                        "description": "Unauthorized access",
                        "schema": {
                            "$ref": "#/definitions/api.ErrorResponse"
                        }
                    },
                    "404": {
                        "description": "Booking not found",
                        "schema": {
                            "$ref": "#/definitions/api.ErrorResponse"
                        }
                    },
                    "500": {
                        "description": "Internal server error or failed to communicate with Directus",
                        "schema": {
                            "$ref": "#/definitions/api.ErrorResponse"
                        }
                    }
                }
            }
        },
        "/api/categories": {
            "get": {
                "security": [
                    {
                        "BearerAuth": []
                    }
                ],
                "description": "Returns a list of all available event categories from the database.",
                "consumes": [
                    "application/json"
                ],
                "produces": [
                    "application/json"
                ],
                "tags": [
                    "Events"
                ],
                "summary": "Retrieve all categories",
                "responses": {
                    "200": {
                        "description": "List of categories retrieved successfully",
                        "schema": {
                            "type": "array",
                            "items": {
                                "$ref": "#/definitions/db.Category"
                            }
                        }
                    },
                    "401": {
                        "description": "Unauthorized access",
                        "schema": {
                            "$ref": "#/definitions/api.ErrorResponse"
                        }
                    },
                    "500": {
                        "description": "Internal server error",
                        "schema": {
                            "$ref": "#/definitions/api.ErrorResponse"
                        }
                    }
                }
            }
        },
        "/api/events": {
            "get": {
                "security": [
                    {
                        "BearerAuth": []
                    }
                ],
                "description": "Returns a list of published events with minimal information",
                "consumes": [
                    "application/json"
                ],
                "produces": [
                    "application/json"
                ],
                "tags": [
                    "Events"
                ],
                "summary": "List all events",
                "parameters": [
                    {
                        "type": "string",
                        "description": "Filter by event name (case-insensitive contains)",
                        "name": "name",
                        "in": "query"
                    },
                    {
                        "type": "string",
                        "description": "Filter by city or country (case-insensitive contains)",
                        "name": "location",
                        "in": "query"
                    },
                    {
                        "type": "string",
                        "description": "Filter by category name (case-insensitive contains)",
                        "name": "category",
                        "in": "query"
                    },
                    {
                        "type": "integer",
                        "description": "Filter by minimum base price",
                        "name": "min_price",
                        "in": "query"
                    },
                    {
                        "type": "integer",
                        "description": "Filter by maximum base price",
                        "name": "max_price",
                        "in": "query"
                    },
                    {
                        "type": "integer",
                        "description": "Limit number of results (default: 50)",
                        "name": "limit",
                        "in": "query"
                    },
                    {
                        "type": "integer",
                        "description": "Offset for pagination (default: 0)",
                        "name": "offset",
                        "in": "query"
                    },
                    {
                        "type": "string",
                        "description": "Sort field (default: -date_created). Use - prefix for descending",
                        "name": "sort",
                        "in": "query"
                    }
                ],
                "responses": {
                    "200": {
                        "description": "List of events retrieved successfully",
                        "schema": {
                            "type": "array",
                            "items": {
                                "$ref": "#/definitions/api.EventInfo"
                            }
                        }
                    },
                    "401": {
                        "description": "Unauthorized access",
                        "schema": {
                            "$ref": "#/definitions/api.ErrorResponse"
                        }
                    },
                    "500": {
                        "description": "Internal server error",
                        "schema": {
                            "$ref": "#/definitions/api.ErrorResponse"
                        }
                    }
                }
            }
        },
        "/api/events/{id}": {
            "get": {
                "security": [
                    {
                        "BearerAuth": []
                    }
                ],
                "description": "Returns detailed information about a specific event, including category, images, and schedule data.",
                "consumes": [
                    "application/json"
                ],
                "produces": [
                    "application/json"
                ],
                "tags": [
                    "Events"
                ],
                "summary": "Retrieve a single event by ID or by its slug",
                "parameters": [
                    {
                        "type": "string",
                        "description": "Event ID",
                        "name": "id",
                        "in": "path",
                        "required": true
                    }
                ],
                "responses": {
                    "200": {
                        "description": "Event details retrieved successfully",
                        "schema": {
                            "$ref": "#/definitions/db.Event"
                        }
                    },
                    "400": {
                        "description": "Invalid or missing event ID",
                        "schema": {
                            "$ref": "#/definitions/api.ErrorResponse"
                        }
                    },
                    "401": {
                        "description": "Unauthorized access",
                        "schema": {
                            "$ref": "#/definitions/api.ErrorResponse"
                        }
                    },
                    "404": {
                        "description": "Event not found or not published",
                        "schema": {
                            "$ref": "#/definitions/api.ErrorResponse"
                        }
                    },
                    "500": {
                        "description": "Internal server error or failed to communicate with Directus",
                        "schema": {
                            "$ref": "#/definitions/api.ErrorResponse"
                        }
                    }
                }
            }
        },
        "/api/memberships": {
            "get": {
                "security": [
                    {
                        "BearerAuth": []
                    }
                ],
                "description": "Retrieves all published membership tiers sorted by resulting points in ascending order.",
                "consumes": [
                    "application/json"
                ],
                "produces": [
                    "application/json"
                ],
                "tags": [
                    "Memberships"
                ],
                "summary": "List all published membership tiers",
                "responses": {
                    "200": {
                        "description": "List of memberships retrieved successfully",
                        "schema": {
                            "type": "array",
                            "items": {
                                "$ref": "#/definitions/db.Membership"
                            }
                        }
                    },
                    "401": {
                        "description": "Unauthorized access",
                        "schema": {
                            "$ref": "#/definitions/api.ErrorResponse"
                        }
                    },
                    "500": {
                        "description": "Internal server error or failed to communicate with Directus",
                        "schema": {
                            "$ref": "#/definitions/api.ErrorResponse"
                        }
                    }
                }
            }
        },
        "/api/memberships/me": {
            "get": {
                "security": [
                    {
                        "BearerAuth": []
                    }
                ],
                "description": "Calculate points from total payments (100,000 VND = 10 points) and determine tier",
                "consumes": [
                    "application/json"
                ],
                "produces": [
                    "application/json"
                ],
                "tags": [
                    "Memberships"
                ],
                "summary": "Get customer membership info",
                "responses": {
                    "200": {
                        "description": "Customer membership info",
                        "schema": {
                            "$ref": "#/definitions/api.MembershipResponse"
                        }
                    },
                    "400": {
                        "description": "Invalid user ID",
                        "schema": {
                            "$ref": "#/definitions/api.ErrorResponse"
                        }
                    },
                    "500": {
                        "description": "Internal server error",
                        "schema": {
                            "$ref": "#/definitions/api.ErrorResponse"
                        }
                    }
                }
            }
        },
<<<<<<< HEAD
        "/api/notifications/webhook": {
            "post": {
                "description": "Receives webhook payloads from Directus flows and dispatches notifications to various destinations (in-app, Telegram, email) using background workers.",
                "consumes": [
                    "application/json"
                ],
                "produces": [
                    "application/json"
                ],
                "tags": [
                    "Notifications"
                ],
                "summary": "Handle Directus notification webhook",
                "parameters": [
                    {
                        "description": "Notification webhook payload",
                        "name": "request",
                        "in": "body",
                        "required": true,
                        "schema": {
                            "$ref": "#/definitions/api.NotificationRequest"
                        }
                    }
                ],
                "responses": {
                    "200": {
                        "description": "Notification dispatched successfully",
                        "schema": {
                            "$ref": "#/definitions/api.SuccessMessage"
                        }
                    },
                    "400": {
                        "description": "Invalid request body or missing required destinations",
                        "schema": {
                            "$ref": "#/definitions/api.ErrorResponse"
                        }
                    },
                    "500": {
                        "description": "Internal server error or failed to distribute background task",
                        "schema": {
                            "$ref": "#/definitions/api.ErrorResponse"
                        }
                    }
                }
            }
        },
        "/api/profile": {
            "get": {
=======
        "/api/payments": {
            "post": {
>>>>>>> e4fe11da
                "security": [
                    {
                        "BearerAuth": []
                    }
                ],
                "description": "Creates a Stripe payment intent and records the payment information in the database for a booking.",
                "consumes": [
                    "application/json"
                ],
                "produces": [
                    "application/json"
                ],
                "tags": [
                    "Payments"
                ],
                "summary": "Create a new payment",
                "parameters": [
                    {
                        "description": "Payment creation payload",
                        "name": "request",
                        "in": "body",
                        "required": true,
                        "schema": {
                            "$ref": "#/definitions/api.CreatePaymentRequest"
                        }
                    }
                ],
                "responses": {
                    "200": {
                        "description": "Payment created successfully",
                        "schema": {
                            "$ref": "#/definitions/api.CreatePaymentResponse"
                        }
                    },
                    "400": {
                        "description": "Invalid request body",
                        "schema": {
                            "$ref": "#/definitions/api.ErrorResponse"
                        }
                    },
                    "401": {
                        "description": "Unauthorized access",
                        "schema": {
                            "$ref": "#/definitions/api.ErrorResponse"
                        }
                    },
                    "500": {
                        "description": "Internal server error or failed to communicate with Stripe/Directus",
                        "schema": {
                            "$ref": "#/definitions/api.ErrorResponse"
                        }
                    }
                }
            }
        },
        "/api/payments/{id}/confirm": {
            "post": {
                "security": [
                    {
                        "BearerAuth": []
                    }
                ],
                "description": "Confirms a Stripe payment intent and updates the payment record in the database with the confirmation status.",
                "consumes": [
                    "application/json"
                ],
                "produces": [
                    "application/json"
                ],
                "tags": [
                    "Payments"
                ],
                "summary": "Confirm an existing payment",
                "parameters": [
                    {
                        "type": "string",
                        "description": "Payment ID",
                        "name": "id",
                        "in": "path",
                        "required": true
                    },
                    {
                        "description": "Payment confirmation payload",
                        "name": "request",
                        "in": "body",
                        "required": true,
                        "schema": {
                            "$ref": "#/definitions/api.ConfirmPaymentRequest"
                        }
                    }
                ],
                "responses": {
                    "200": {
                        "description": "Payment confirmed successfully",
                        "schema": {
                            "$ref": "#/definitions/db.Payment"
                        }
                    },
                    "400": {
                        "description": "Invalid request body",
                        "schema": {
                            "$ref": "#/definitions/api.ErrorResponse"
                        }
                    },
                    "401": {
                        "description": "Unauthorized access",
                        "schema": {
                            "$ref": "#/definitions/api.ErrorResponse"
                        }
                    },
                    "500": {
                        "description": "Internal server error or failed to confirm payment in Stripe/Directus",
                        "schema": {
                            "$ref": "#/definitions/api.ErrorResponse"
                        }
                    }
                }
            }
        },
        "/api/profile": {
            "get": {
                "security": [
                    {
                        "BearerAuth": []
                    }
                ],
                "description": "Get user profile",
                "consumes": [
                    "application/json"
                ],
                "produces": [
                    "application/json"
                ],
                "tags": [
                    "Profile"
                ],
                "summary": "User profile",
                "responses": {
                    "200": {
                        "description": "user profile",
                        "schema": {
                            "$ref": "#/definitions/api.ProfileResponse"
                        }
                    },
                    "400": {
                        "description": "Invalid request body or incorrect credentials",
                        "schema": {
                            "$ref": "#/definitions/api.ErrorResponse"
                        }
                    },
                    "403": {
                        "description": "Account not active, cannot login",
                        "schema": {
                            "$ref": "#/definitions/api.ErrorResponse"
                        }
                    },
                    "500": {
                        "description": "Internal server error",
                        "schema": {
                            "$ref": "#/definitions/api.ErrorResponse"
                        }
                    }
                }
            },
            "put": {
                "security": [
                    {
                        "BearerAuth": []
                    }
                ],
                "description": "Updates the current user's profile information including first name, last name, password, and avatar.\nThe avatar is expected to be a base64-encoded image, which will be uploaded to cloud storage and replaced with its secure URL.",
                "consumes": [
                    "application/json"
                ],
                "produces": [
                    "application/json"
                ],
                "tags": [
                    "Profile"
                ],
                "summary": "Update user profile",
                "parameters": [
                    {
                        "description": "Profile update request body",
                        "name": "request",
                        "in": "body",
                        "required": true,
                        "schema": {
                            "$ref": "#/definitions/api.UpdateProfileRequest"
                        }
                    }
                ],
                "responses": {
                    "200": {
                        "description": "Profile updated successfully",
                        "schema": {
                            "$ref": "#/definitions/api.ProfileResponse"
                        }
                    },
                    "400": {
                        "description": "Invalid request body",
                        "schema": {
                            "$ref": "#/definitions/api.ErrorResponse"
                        }
                    },
                    "500": {
                        "description": "Internal server error",
                        "schema": {
                            "$ref": "#/definitions/api.ErrorResponse"
                        }
                    }
                }
            }
        }
    },
    "definitions": {
        "api.BookingItemCreate": {
            "type": "object",
            "required": [
                "event_schedule_id",
                "seat_id",
                "ticket_id"
            ],
            "properties": {
                "event_schedule_id": {
                    "type": "string"
                },
                "seat_id": {
                    "type": "string"
                },
                "ticket_id": {
                    "type": "string"
                }
            }
        },
        "api.ConfirmPaymentRequest": {
            "type": "object",
            "required": [
                "payment_intent_id",
                "payment_method_id"
            ],
            "properties": {
                "payment_intent_id": {
                    "type": "string"
                },
                "payment_method_id": {
                    "type": "string"
                }
            }
        },
        "api.CreateBookingRequest": {
            "type": "object",
            "required": [
                "event_id",
                "items"
            ],
            "properties": {
                "event_id": {
                    "type": "string"
                },
                "items": {
                    "type": "array",
                    "minItems": 1,
                    "items": {
                        "$ref": "#/definitions/api.BookingItemCreate"
                    }
                }
            }
        },
        "api.CreateBookingResponse": {
            "type": "object",
            "properties": {
                "customer": {
                    "$ref": "#/definitions/db.User"
                },
                "event": {
                    "$ref": "#/definitions/db.Event"
                },
                "fee_charged": {
                    "type": "integer"
                },
                "id": {
                    "type": "string"
                },
                "status": {
                    "type": "string"
                },
                "tickets": {
                    "type": "array",
                    "items": {
                        "$ref": "#/definitions/db.BookingItem"
                    }
                },
                "total_price_paid": {
                    "type": "integer"
                }
            }
        },
        "api.CreatePaymentRequest": {
            "type": "object",
            "required": [
                "amount",
                "booking_id"
            ],
            "properties": {
                "amount": {
                    "type": "integer"
                },
                "booking_id": {
                    "type": "string"
                }
            }
        },
        "api.CreatePaymentResponse": {
            "type": "object",
            "properties": {
                "client_secret": {
                    "type": "string"
                },
                "payment": {
                    "$ref": "#/definitions/db.Payment"
                },
                "publishable_key": {
                    "type": "string"
                }
            }
        },
        "api.ErrorResponse": {
            "type": "object",
            "properties": {
                "error": {
                    "type": "string"
                }
            }
        },
        "api.EventInfo": {
            "type": "object",
            "properties": {
                "address": {
                    "type": "string"
                },
                "base_price": {
                    "description": "Minimum ticket price",
                    "type": "integer"
                },
                "category": {
                    "$ref": "#/definitions/db.Category"
                },
                "city": {
                    "type": "string"
                },
                "country": {
                    "type": "string"
                },
                "id": {
                    "type": "string"
                },
                "name": {
                    "type": "string"
                },
                "preview_image": {
                    "type": "string"
                },
                "start_time": {
                    "description": "Closest upcoming schedule time",
                    "type": "string"
                }
            }
        },
        "api.LoginRequest": {
            "type": "object",
            "required": [
                "email",
                "password"
            ],
            "properties": {
                "email": {
                    "type": "string"
                },
                "password": {
                    "type": "string"
                }
            }
        },
        "api.LoginResponse": {
            "type": "object",
            "properties": {
                "access_token": {
                    "type": "string"
                },
                "expires": {
                    "type": "integer"
                },
                "id": {
                    "type": "string"
                },
                "refresh_token": {
                    "type": "string"
                }
            }
        },
        "api.LogoutRequest": {
            "type": "object",
            "required": [
                "refresh_token"
            ],
            "properties": {
                "refresh_token": {
                    "type": "string"
                }
            }
        },
        "api.MembershipResponse": {
            "type": "object",
            "properties": {
                "discount": {
                    "type": "number"
                },
                "early_buy_time": {
                    "type": "integer"
                },
                "points": {
                    "type": "integer"
                },
                "tier": {
                    "type": "string"
                }
            }
        },
<<<<<<< HEAD
        "api.MembershipTier": {
            "type": "object",
            "properties": {
                "base_point": {
                    "type": "integer"
                },
                "discount": {
                    "description": "Can be string or number from Directus",
                    "type": "number"
                },
                "early_buy_time": {
                    "type": "integer"
                },
                "id": {
                    "type": "string"
                },
                "status": {
                    "type": "string"
                },
                "tier": {
                    "type": "string"
                }
            }
        },
        "api.NotificationRequest": {
            "type": "object",
            "properties": {
                "body": {
                    "description": "Notification body",
                    "type": "string"
                },
                "dest_email": {
                    "description": "The destination email, if allow sending email notification",
                    "type": "string"
                },
                "dest_inapp": {
                    "description": "The channel to send the in app notification using Pub/Sub model",
                    "type": "string"
                },
                "dest_telegram": {
                    "description": "The chat ID of telegram, if allow telegram notification",
                    "type": "integer"
                },
                "name": {
                    "description": "Event name (in can be the notification category)",
                    "type": "string"
                },
                "queue": {
                    "description": "The impact of this notification. It can be: low, default or critical",
                    "type": "string"
                },
                "title": {
                    "description": "Notification title",
                    "type": "string"
                }
            }
        },
=======
>>>>>>> e4fe11da
        "api.ProfileResponse": {
            "type": "object",
            "properties": {
                "avatar": {
                    "type": "string"
                },
                "email": {
                    "type": "string"
                },
                "first_name": {
                    "type": "string"
                },
                "id": {
                    "type": "string"
                },
                "last_name": {
                    "type": "string"
                },
                "location": {
                    "type": "string"
                }
            }
        },
        "api.RegisterRequest": {
            "type": "object",
            "required": [
                "email",
                "firstname",
                "lastname",
                "password",
                "role"
            ],
            "properties": {
                "email": {
                    "type": "string"
                },
                "firstname": {
                    "type": "string"
                },
                "lastname": {
                    "type": "string"
                },
                "password": {
                    "type": "string"
                },
                "role": {
                    "type": "string"
                }
            }
        },
        "api.RegisterResponse": {
            "type": "object",
            "properties": {
                "email": {
                    "type": "string"
                },
                "first_name": {
                    "type": "string"
                },
                "id": {
                    "type": "string"
                },
                "last_name": {
                    "type": "string"
                },
                "role": {
                    "type": "string"
                },
                "status": {
                    "type": "string"
                }
            }
        },
        "api.ResetPasswordRequest": {
            "type": "object",
            "properties": {
                "new_password": {
                    "type": "string"
                },
                "token": {
                    "type": "string"
                }
            }
        },
        "api.SuccessMessage": {
            "type": "object",
            "properties": {
                "message": {
                    "type": "string"
                }
            }
        },
        "api.UpdateProfileRequest": {
            "type": "object",
            "properties": {
                "avatar": {
                    "type": "string"
                },
                "first_name": {
                    "type": "string"
                },
                "last_name": {
                    "type": "string"
                },
                "location": {
                    "type": "string"
                },
                "password": {
                    "type": "string"
                }
            }
        },
        "db.Booking": {
            "type": "object",
            "properties": {
                "booking_items": {
                    "type": "array",
                    "items": {
                        "$ref": "#/definitions/db.BookingItem"
                    }
                },
                "customer_id": {
                    "$ref": "#/definitions/db.User"
                },
                "event_id": {
                    "$ref": "#/definitions/db.Event"
                },
                "id": {
                    "type": "string"
                },
                "payments": {
                    "type": "array",
                    "items": {
                        "$ref": "#/definitions/db.Payment"
                    }
                },
                "status": {
                    "type": "string"
                }
            }
        },
        "db.BookingItem": {
            "type": "object",
            "properties": {
                "booking_id": {
                    "$ref": "#/definitions/db.Booking"
                },
                "event_schedule_id": {
                    "$ref": "#/definitions/db.EventSchedule"
                },
                "id": {
                    "type": "string"
                },
                "price": {
                    "type": "integer"
                },
                "qr": {
                    "type": "string"
                },
                "seat_id": {
                    "$ref": "#/definitions/db.Seat"
                },
                "status": {
                    "type": "string"
                },
                "ticket_id": {
                    "$ref": "#/definitions/db.Ticket"
                }
            }
        },
        "db.Category": {
            "type": "object",
            "properties": {
                "description": {
                    "type": "string"
                },
                "id": {
                    "type": "string"
                },
                "name": {
                    "type": "string"
                },
                "status": {
                    "type": "string"
                }
            }
        },
        "db.Event": {
            "type": "object",
            "properties": {
                "address": {
                    "type": "string"
                },
                "bookings": {
                    "type": "array",
                    "items": {
                        "$ref": "#/definitions/db.Booking"
                    }
                },
                "category_id": {
                    "$ref": "#/definitions/db.Category"
                },
                "city": {
                    "type": "string"
                },
                "country": {
                    "type": "string"
                },
                "creator_id": {
                    "$ref": "#/definitions/db.User"
                },
                "description": {
                    "type": "string"
                },
                "event_schedules": {
                    "type": "array",
                    "items": {
                        "$ref": "#/definitions/db.EventSchedule"
                    }
                },
                "id": {
                    "type": "string"
                },
                "name": {
                    "type": "string"
                },
                "preview_image": {
                    "type": "string"
                },
                "seat_zone": {
                    "type": "array",
                    "items": {
                        "$ref": "#/definitions/db.SeatZone"
                    }
                },
                "slug": {
                    "type": "string"
                },
                "status": {
                    "type": "string"
                },
                "tickets": {
                    "type": "array",
                    "items": {
                        "$ref": "#/definitions/db.Ticket"
                    }
                }
            }
        },
        "db.EventSchedule": {
            "type": "object",
            "properties": {
                "end_checkin_time": {
                    "type": "string"
                },
                "end_time": {
                    "type": "string"
                },
                "id": {
                    "type": "string"
                },
                "start_checkin_time": {
                    "type": "string"
                },
                "start_time": {
                    "type": "string"
                }
            }
        },
        "db.Membership": {
            "type": "object",
            "properties": {
                "base_point": {
                    "type": "integer"
                },
                "discount": {
                    "description": "Directus will return a string even if they are set as decimal",
                    "type": "string"
                },
                "early_buy_time": {
                    "type": "integer"
                },
                "id": {
                    "type": "string"
                },
                "status": {
                    "type": "string"
                },
                "tier": {
                    "type": "string"
                }
            }
        },
        "db.Payment": {
            "type": "object",
            "properties": {
                "amount": {
                    "type": "integer"
                },
                "booking_id": {
                    "$ref": "#/definitions/db.Booking"
                },
                "id": {
                    "type": "string"
                },
                "payment_gateway": {
                    "type": "string"
                },
                "payment_method": {
                    "type": "string"
                },
                "refunds": {
                    "type": "array",
                    "items": {
                        "$ref": "#/definitions/db.Refund"
                    }
                },
                "status": {
                    "type": "string"
                },
                "transaction_id": {
                    "type": "string"
                }
            }
        },
        "db.Refund": {
            "type": "object",
            "properties": {
                "amount": {
                    "type": "integer"
                },
                "id": {
                    "type": "string"
                },
                "payment_id": {
                    "$ref": "#/definitions/db.Payment"
                },
                "reason": {
                    "type": "string"
                },
                "status": {
                    "type": "string"
                }
            }
        },
        "db.Role": {
            "type": "object",
            "properties": {
                "description": {
                    "type": "string"
                },
                "id": {
                    "type": "string"
                },
                "name": {
                    "type": "string"
                }
            }
        },
        "db.Seat": {
            "type": "object",
            "properties": {
                "id": {
                    "type": "string"
                },
                "reserved_by": {
                    "$ref": "#/definitions/db.User"
                },
                "seat_number": {
                    "type": "string"
                },
                "seat_zone_id": {
                    "$ref": "#/definitions/db.SeatZone"
                },
                "status": {
                    "type": "string"
                }
            }
        },
        "db.SeatZone": {
            "type": "object",
            "properties": {
                "description": {
                    "type": "string"
                },
                "event_id": {
                    "$ref": "#/definitions/db.Event"
                },
                "id": {
                    "type": "string"
                },
                "seats": {
                    "type": "array",
                    "items": {
                        "$ref": "#/definitions/db.Seat"
                    }
                },
                "status": {
                    "type": "string"
                },
                "tickets": {
                    "type": "array",
                    "items": {
                        "$ref": "#/definitions/db.Ticket"
                    }
                },
                "total_seats": {
                    "type": "integer"
                }
            }
        },
        "db.Ticket": {
            "type": "object",
            "properties": {
                "base_price": {
                    "type": "integer"
                },
                "description": {
                    "type": "string"
                },
                "event_id": {
                    "$ref": "#/definitions/db.Event"
                },
                "id": {
                    "type": "string"
                },
                "rank": {
                    "type": "string"
                },
                "seat_zone_id": {
                    "$ref": "#/definitions/db.SeatZone"
                },
                "status": {
                    "type": "string"
                }
            }
        },
        "db.User": {
            "type": "object",
            "properties": {
                "avatar": {
                    "type": "string"
                },
                "bookings": {
                    "type": "array",
                    "items": {
                        "$ref": "#/definitions/db.Booking"
                    }
                },
                "email": {
                    "type": "string"
                },
                "first_name": {
                    "type": "string"
                },
                "id": {
                    "type": "string"
                },
                "last_name": {
                    "type": "string"
                },
                "location": {
                    "type": "string"
                },
                "password": {
                    "type": "string"
                },
                "role": {
                    "$ref": "#/definitions/db.Role"
                },
                "status": {
                    "type": "string"
                },
                "user_membership_logs": {
                    "type": "array",
                    "items": {
                        "$ref": "#/definitions/db.UserMembershipLog"
                    }
                },
                "user_telegrams": {
                    "type": "array",
                    "items": {
                        "$ref": "#/definitions/db.UserTelegram"
                    }
                }
            }
        },
        "db.UserMembershipLog": {
            "type": "object",
            "properties": {
                "id": {
                    "type": "string"
                },
                "points_delta": {
                    "type": "integer"
                },
                "resulting_points": {
                    "type": "integer"
                }
            }
        },
        "db.UserTelegram": {
            "type": "object",
            "properties": {
                "id": {
                    "type": "string"
                },
                "telegram_chat_id": {
                    "type": "string"
                },
                "user_id": {
                    "$ref": "#/definitions/db.User"
                }
            }
        }
    },
    "securityDefinitions": {
        "BearerAuth": {
            "type": "apiKey",
            "name": "Authorization",
            "in": "header"
        }
    }
}<|MERGE_RESOLUTION|>--- conflicted
+++ resolved
@@ -853,7 +853,6 @@
                 }
             }
         },
-<<<<<<< HEAD
         "/api/notifications/webhook": {
             "post": {
                 "description": "Receives webhook payloads from Directus flows and dispatches notifications to various destinations (in-app, Telegram, email) using background workers.",
@@ -902,10 +901,6 @@
         },
         "/api/profile": {
             "get": {
-=======
-        "/api/payments": {
-            "post": {
->>>>>>> e4fe11da
                 "security": [
                     {
                         "BearerAuth": []
@@ -1335,7 +1330,6 @@
                 }
             }
         },
-<<<<<<< HEAD
         "api.MembershipTier": {
             "type": "object",
             "properties": {
@@ -1393,8 +1387,6 @@
                 }
             }
         },
-=======
->>>>>>> e4fe11da
         "api.ProfileResponse": {
             "type": "object",
             "properties": {
