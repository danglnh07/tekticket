--- conflicted
+++ resolved
@@ -82,18 +82,13 @@
 			profile.PUT("", server.UpdateProfile)
 		}
 
-<<<<<<< HEAD
 		events := api.Group("/events")
 		{
 			events.GET("", server.GetEvents)
 			events.GET("/:id", server.GetEventByID)
 			events.GET("/categories", server.GetCategories)
-=======
-		// Events routes
-		events := api.Group("/events")
-		{
-			events.GET("/tickets/:event_id", server.GetEventTickets)
-		}
+      events.GET("/tickets/:event_id", server.GetEventTickets)
+    }
 
 		// Seat zones routes
 		seatZones := api.Group("/seat-zones")
@@ -105,7 +100,6 @@
 		memberships := api.Group("/memberships")
 		{
 			memberships.GET("/:user_id", server.GetUserMembership)
->>>>>>> 232803ed
 		}
 	}
 
