--- conflicted
+++ resolved
@@ -127,14 +127,11 @@
 			webhook.POST("/telegram", server.TelegramWebhook)
 		}
 
-<<<<<<< HEAD
 		// Notification
 		notification := api.Group("/notifications")
 		{
 			notification.POST("/webhook", server.NotificationWebhook)
 		}
-=======
->>>>>>> e4fe11da
 	}
 
 	// Swagger docs
