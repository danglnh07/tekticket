package api

import (
	"fmt"
	"net/http"
	"strings"
	"tekticket/db"
	"tekticket/service/bot"
<<<<<<< HEAD
	"tekticket/service/worker"
=======
	"tekticket/service/payment"
>>>>>>> e4fe11da
	"tekticket/util"
	"time"

	"github.com/gin-gonic/gin"
	"github.com/hibiken/asynq"
)

// Telegram webhook that will listen to any message that user send to the bot.
func (server *Server) TelegramWebhook(ctx *gin.Context) {
	// Get the update request
	var req bot.TelegramUpdate
	if err := ctx.ShouldBindJSON(&req); err != nil {
		util.LOGGER.Error("POST /api/webhook/telegram: failed to parse incoming request", "error", err)
		return
	}

	chatID := req.Message.Chat.ID
	message := strings.TrimSpace(req.Message.Text)
	util.LOGGER.Info("Receive telegram message", "chat_id", chatID, "message", message)

	// Send chat action indicate we are processing
	if err := server.bot.SendChatAction(chatID, bot.CHAT_ACTION); err != nil {
		util.LOGGER.Error("POST /api/webhook/telegram: failed to send chat action", "error", err)
	}

	// Check if this is a Telegram chatbot command or just a simple message
	segments := strings.Split(message, " ")
	if len(segments) == 0 {
		util.LOGGER.Warn("POST /api/webhook/telegram: user sent an empty message, ignore this message")
		return
	}

	command := segments[0]
	arguments := segments[1:]

	// Act based on the command
	switch command {
	case "/start":
		/*
		 * Command: /start <YOUR_EMAIL> <YOUR_ROLE>
		 * If role not provided, assume it to be customer
		 * Flows:
		 * 1. Check if this chatID has already be register in the user_telegrams collections
		 * 2. If not reistered yet, check if credential provided is valid (email exists in database, role is valid)
		 * 3. If all data is valid, create an instance user_telegram collection
		 */

		// Check if at least email exists in the command arguments
		if len(arguments) == 0 {
			err := server.bot.SendMessage(chatID, util.FormatWarningHTML("You must provide your email for registration!"))
			if err != nil {
				util.LOGGER.Error("POST /api/webhook/telegram: failed to send message", "error", err)
			}
			return
		}

		// Check if current chat has registered for Telegram service
<<<<<<< HEAD
		if _, err := server.queries.GetCache(ctx, fmt.Sprintf("%d", chatID)); err != nil {
			// Whether this is a cache miss or an actual error, we have no way to determine if the chatID already registered
			// so we'll try to make a request to Directus to check
			var userTelegram []map[string]any // We only care if there are any records, so a map is enough
			url := fmt.Sprintf("%s/items/user_telegrams?fields=*&filter[telegram_chat_id][_eq]=%d", server.config.DirectusAddr, chatID)
			_, err := util.MakeRequest("GET", url, nil, server.config.DirectusStaticToken, &userTelegram)
=======
		var userTelegram []UserTelegram
		url := fmt.Sprintf(
			"%s/items/user_telegrams?fields=id,user_id,telegram_chat_id&filter[telegram_chat_id][_eq]=%d",
			server.config.DirectusAddr,
			req.Message.Chat.ID,
		)
		_, err := db.MakeRequest("GET", url, nil, server.config.DirectusStaticToken, &userTelegram)
		if err != nil {
			util.LOGGER.Error("POST /api/webhook/telegram: failed to check if this chat ID has been registered", "error", err)
			err = server.bot.SendMessage(req.Message.Chat.ID, "<b>INTERNAL SERVER ERROR, PLEASE TRY AGAIN :(</b>")
>>>>>>> e4fe11da
			if err != nil {
				util.LOGGER.Error("POST /api/webhook/telegram: failed to check if this chat ID has been registered", "error", err)
				err = server.bot.SendMessage(chatID, util.FormatWarningHTML("Internal server error! Please try again"))
				if err != nil {
					util.LOGGER.Error("POST /api/webhook/telegram: failed to send message", "error", err)
				}
				return
			}

			if len(userTelegram) != 0 {
				err = server.bot.SendMessage(chatID, "You're already registered, did you forget?")
				if err != nil {
					util.LOGGER.Error("POST /api/webhook/telegram: failed to send message", "error", err)
				}
				return
			}
		} else {
			// If cache hit -> chatID already registered
			err = server.bot.SendMessage(chatID, "You're already registered, did you forget?")
			if err != nil {
				util.LOGGER.Error("POST /api/webhook/telegram: failed to send message", "error", err)
			}
			return
		}

		// Get the list of all users with the provided email
		var users []ProfileResponse // We only need the ID, so any struct that has ID is fined
		url := fmt.Sprintf(
			"%s/users?fields=id&filter[email][_icontains]=%s&filter[role][name][_icontains]=%s",
			server.config.DirectusAddr,
			segments[1],
			segments[2],
		)

<<<<<<< HEAD
		_, err := util.MakeRequest("GET", url, nil, server.config.DirectusStaticToken, &users)
=======
		_, err = db.MakeRequest("GET", url, nil, server.config.DirectusStaticToken, &users)
>>>>>>> e4fe11da
		if err != nil {
			util.LOGGER.Error("POST /api/webhook/telegram: failed to get the list of all users with provided email", "error", err)
			err = server.bot.SendMessage(chatID, util.FormatWarningHTML("Internal server error! Please try again"))
			if err != nil {
				util.LOGGER.Error("POST /api/webhook/telegram: failed to send message", "error", err)
			}
			return
		}

		// Check if this user exists
		if len(users) == 0 {
			util.LOGGER.Warn("POST /api/webhook/telegram: email not registered", "error", err)
			err = server.bot.SendMessage(chatID, "This email not exists in our system, please try another")
			if err != nil {
				util.LOGGER.Error("POST /api/webhook/telegram: failed to send message", "error", err)
			}
			return
		}

		// If exists, we add new entry to the user_telegram collections
		url = fmt.Sprintf("%s/items/user_telegrams", server.config.DirectusAddr)
		_, err = db.MakeRequest("POST", url, map[string]any{
			"telegram_chat_id": fmt.Sprintf("%d", req.Message.Chat.ID),
			"user_id":          users[0].ID,
		}, server.config.DirectusStaticToken, nil)

		if err != nil {
			util.LOGGER.Error("POST /api/webhook/telegram: failed to create instance in user_telegram collection", "error", err)
			err = server.bot.SendMessage(chatID, util.FormatWarningHTML("Internal server error! Please try again"))
			if err != nil {
				util.LOGGER.Error("POST /api/webhook/telegram: failed to send message", "error", err)
			}
			return
		}

		err = server.bot.SendMessage(req.Message.Chat.ID, "Success, now you can start receiving my notification :)")
		if err != nil {
			util.LOGGER.Error("POST /api/webhook/telegram: failed to send message", "error", err)
		}

		// Store the current chatID into cache
		server.queries.SetCache(ctx, fmt.Sprintf("%d", chatID), "", time.Hour) // The value can be whatever, we don't really care
	default:
		// Create a payment method
		pm, err := payment.CreatePaymentMethodFromToken("tok_visa")
		if err != nil {
			util.LOGGER.Error("POST /api/webhook/telegram: failed to create payment method", "error", err)
			server.bot.SendMessage(req.Message.Chat.ID, "Internal server error: "+err.Error())
		} else {
			server.bot.SendMessage(req.Message.Chat.ID, "Payment method ID: "+pm.ID)
		}

		// err = server.bot.SendMessage(req.Message.Chat.ID, "This is an echo message hehe: "+req.Message.Text)
		// if err != nil {
		// 	util.LOGGER.Error("POST /api/webhook/telegram: failed to send message", "error", err)
		// }
	}
}

type NotificationRequest struct {
	Name         string `json:"name"`          // Event name (in can be the notification category)
	Title        string `json:"title"`         // Notification title
	Body         string `json:"body"`          // Notification body
	Queue        string `json:"queue"`         // The impact of this notification. It can be: low, default or critical
	DestEmail    string `json:"dest_email"`    // The destination email, if allow sending email notification
	DestInApp    string `json:"dest_inapp"`    // The channel to send the in app notification using Pub/Sub model
	DestTelegram int    `json:"dest_telegram"` // The chat ID of telegram, if allow telegram notification
}

// NotificationWebhook godoc
// @Summary      Handle Directus notification webhook
// @Description  Receives webhook payloads from Directus flows and dispatches notifications to various destinations (in-app, Telegram, email) using background workers.
// @Tags         Notifications
// @Accept       json
// @Produce      json
// @Param        request  body  NotificationRequest  true  "Notification webhook payload"
// @Success      200  {object}  SuccessMessage       "Notification dispatched successfully"
// @Failure      400  {object}  ErrorResponse        "Invalid request body or missing required destinations"
// @Failure      500  {object}  ErrorResponse        "Internal server error or failed to distribute background task"
// @Router       /api/notifications/webhook [post]
func (server *Server) NotificationWebhook(ctx *gin.Context) {
	// This webhook is used for Directus's flows to send notification back to the server for processing
	var req NotificationRequest
	if err := ctx.ShouldBindJSON(&req); err != nil {
		util.LOGGER.Error("POST /api/notification/webhook: failed to parse request", "error", err)
		ctx.JSON(http.StatusBadRequest, ErrorResponse{"Invalid request body"})
		return
	}

	util.LOGGER.Info("Receive notification",
		"telegram", req.DestTelegram,
		"email", req.DestEmail,
		"title", req.Title,
		"body", req.Body,
		"name", req.Name,
	)

	if req.Queue = strings.ToLower(req.Queue); !worker.IsQueueLevelExists(req.Queue) {
		ctx.JSON(http.StatusBadRequest, ErrorResponse{"Only accept low, default or critical for queue value"})
	}

	// Send notification to in app channel
	if req.DestInApp != "" {
		err := server.distributor.DistributeTask(
			ctx,
			worker.SendInAppNotification,
			worker.SendNotificationPayload{
				Name:  req.Name,
				Title: req.Title,
				Body:  req.Body,
				Dest: worker.NotificationChannel{
					Email:   req.DestEmail,
					Channel: req.DestInApp,
					ChatID:  req.DestTelegram,
				},
			},
			asynq.MaxRetry(25),
			asynq.Queue(req.Queue),
		)
		if err != nil {
			util.LOGGER.Error(
				"POST /api/notifications/webhook: failed to distribute task",
				"task", worker.SendInAppNotification,
				"error", err,
			)
			ctx.JSON(http.StatusInternalServerError, ErrorResponse{"Internal server error"})
			return
		}
	} else {
		ctx.JSON(http.StatusBadRequest, ErrorResponse{"In app notification is required for all notifications"})
		return
	}

	if req.DestTelegram != 0 {
		err := server.distributor.DistributeTask(
			ctx,
			worker.SendTelegramNotification,
			worker.SendNotificationPayload{
				Name:  req.Name,
				Title: req.Title,
				Body:  req.Body,
				Dest: worker.NotificationChannel{
					Email:   req.DestEmail,
					Channel: req.DestInApp,
					ChatID:  req.DestTelegram,
				},
			},
			asynq.MaxRetry(1),
			asynq.Queue(req.Queue),
		)
		if err != nil {
			util.LOGGER.Error(
				"POST /api/notifications/webhook: failed to distribute task",
				"task", worker.SendTelegramNotification,
				"error", err,
			)
			ctx.JSON(http.StatusInternalServerError, ErrorResponse{"Internal server error"})
			return
		}
	}

	if req.DestEmail != "" {
		err := server.distributor.DistributeTask(
			ctx,
			worker.SendEmailNotification,
			worker.SendNotificationPayload{
				Name:  req.Name,
				Title: req.Title,
				Body:  req.Body,
				Dest: worker.NotificationChannel{
					Email:   req.DestEmail,
					Channel: req.DestInApp,
					ChatID:  req.DestTelegram,
				},
			},
			asynq.MaxRetry(1),
			asynq.Queue(req.Queue),
		)
		if err != nil {
			util.LOGGER.Error(
				"POST /api/notifications/webhook: failed to distribute task",
				"task", worker.SendEmailNotification,
				"error", err,
			)
			ctx.JSON(http.StatusInternalServerError, ErrorResponse{"Internal server error"})
			return
		}
	}
}<|MERGE_RESOLUTION|>--- conflicted
+++ resolved
@@ -6,11 +6,8 @@
 	"strings"
 	"tekticket/db"
 	"tekticket/service/bot"
-<<<<<<< HEAD
 	"tekticket/service/worker"
-=======
 	"tekticket/service/payment"
->>>>>>> e4fe11da
 	"tekticket/util"
 	"time"
 
@@ -68,25 +65,12 @@
 		}
 
 		// Check if current chat has registered for Telegram service
-<<<<<<< HEAD
 		if _, err := server.queries.GetCache(ctx, fmt.Sprintf("%d", chatID)); err != nil {
 			// Whether this is a cache miss or an actual error, we have no way to determine if the chatID already registered
 			// so we'll try to make a request to Directus to check
 			var userTelegram []map[string]any // We only care if there are any records, so a map is enough
 			url := fmt.Sprintf("%s/items/user_telegrams?fields=*&filter[telegram_chat_id][_eq]=%d", server.config.DirectusAddr, chatID)
 			_, err := util.MakeRequest("GET", url, nil, server.config.DirectusStaticToken, &userTelegram)
-=======
-		var userTelegram []UserTelegram
-		url := fmt.Sprintf(
-			"%s/items/user_telegrams?fields=id,user_id,telegram_chat_id&filter[telegram_chat_id][_eq]=%d",
-			server.config.DirectusAddr,
-			req.Message.Chat.ID,
-		)
-		_, err := db.MakeRequest("GET", url, nil, server.config.DirectusStaticToken, &userTelegram)
-		if err != nil {
-			util.LOGGER.Error("POST /api/webhook/telegram: failed to check if this chat ID has been registered", "error", err)
-			err = server.bot.SendMessage(req.Message.Chat.ID, "<b>INTERNAL SERVER ERROR, PLEASE TRY AGAIN :(</b>")
->>>>>>> e4fe11da
 			if err != nil {
 				util.LOGGER.Error("POST /api/webhook/telegram: failed to check if this chat ID has been registered", "error", err)
 				err = server.bot.SendMessage(chatID, util.FormatWarningHTML("Internal server error! Please try again"))
@@ -121,11 +105,7 @@
 			segments[2],
 		)
 
-<<<<<<< HEAD
 		_, err := util.MakeRequest("GET", url, nil, server.config.DirectusStaticToken, &users)
-=======
-		_, err = db.MakeRequest("GET", url, nil, server.config.DirectusStaticToken, &users)
->>>>>>> e4fe11da
 		if err != nil {
 			util.LOGGER.Error("POST /api/webhook/telegram: failed to get the list of all users with provided email", "error", err)
 			err = server.bot.SendMessage(chatID, util.FormatWarningHTML("Internal server error! Please try again"))
