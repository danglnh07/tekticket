package worker

import (
	"context"
	"encoding/json"
	"tekticket/db"
	"tekticket/service/bot"
	"tekticket/service/notify"
	"tekticket/service/uploader"
	"tekticket/util"

	"github.com/hibiken/asynq"
)

var queues = map[string]int{
	"low":      1,
	"default":  3,
	"critical": 6,
}

func IsQueueLevelExists(queue string) bool {
	_, ok := queues[queue]
	return ok
}

// Task processor interface
type TaskProcessor interface {
	Start() error
}

// Redis task processor
type RedisTaskProcessor struct {
	// Asynq server
	server *asynq.Server

	// Dependencies
	queries *db.Queries

	// Dependencies
<<<<<<< HEAD
	mailService notify.MailService
	ablyService *notify.AblyService
	bot         *bot.Chatbot
=======
	mailService   notify.MailService
	uploadService *uploader.Uploader
>>>>>>> e4fe11da

	// Config
	config *util.Config
}

// Constructor method for Redis task processor
func NewRedisTaskProcessor(
	redisOpts asynq.RedisClientOpt,
	queries *db.Queries,
	mailService notify.MailService,
<<<<<<< HEAD
	ablyService *notify.AblyService,
	bot *bot.Chatbot,
	config *util.Config,
) TaskProcessor {
	return &RedisTaskProcessor{
		server:      asynq.NewServer(redisOpts, asynq.Config{Queues: queues}),
		queries:     queries,
		mailService: mailService,
		ablyService: ablyService,
		bot:         bot,
		config:      config,
=======
	uploadService *uploader.Uploader,
	config *util.Config,
) TaskProcessor {
	return &RedisTaskProcessor{
		server:        asynq.NewServer(redisOpts, asynq.Config{}),
		queries:       queries,
		mailService:   mailService,
		uploadService: uploadService,
		config:        config,
>>>>>>> e4fe11da
	}
}

// Method to start the worker server
func (processor *RedisTaskProcessor) Start() error {
	mux := asynq.NewServeMux()

	// Setup handler
	mux.HandleFunc(SendVerifyEmail, func(ctx context.Context, t *asynq.Task) error {
		// Unmarshal payload
		var payload SendVerifyEmailPayload
		if err := json.Unmarshal(t.Payload(), &payload); err != nil {
			util.LOGGER.Error("failed to unmarshal task's payload", "task", SendVerifyEmail, "error", err)
			return err
		}

		// Process
		if err := processor.SendVerifyEmail(payload); err != nil {
			util.LOGGER.Error("failed to process task", "task", SendVerifyEmail, "error", err)
			return err
		}

		util.LOGGER.Info("task success", "task", SendVerifyEmail)
		return nil
	})

	mux.HandleFunc(SendResetPassword, func(ctx context.Context, t *asynq.Task) error {
		// Unmarshal payload
		var payload SendResetPasswordPayload
		if err := json.Unmarshal(t.Payload(), &payload); err != nil {
			util.LOGGER.Error("failed to unmarshal task's payload", "task", SendResetPassword, "error", err)
			return err
		}

		// Process
		if err := processor.SendResetPassword(payload); err != nil {
			util.LOGGER.Error("failed to process task", "task", SendResetPassword, "error", err)
			return err
		}

		util.LOGGER.Info("task success", "task", SendResetPassword)
		return nil

	})

<<<<<<< HEAD
	mux.HandleFunc(SendEmailNotification, func(ctx context.Context, t *asynq.Task) error {
		// Unmarshal payload
		var payload SendNotificationPayload
		if err := json.Unmarshal(t.Payload(), &payload); err != nil {
			util.LOGGER.Error("failed to unmarshal task's payload", "task", SendEmailNotification, "error", err)
			return err
		}

		// Process
		if err := processor.SendEmailNotification(payload.Dest.Email, payload.Title, payload.Body); err != nil {
			util.LOGGER.Error("failed to process task", "task", SendEmailNotification, "error", err)
			return err
		}

		util.LOGGER.Info("task success", "task", SendEmailNotification)
		return nil
	})

	mux.HandleFunc(SendInAppNotification, func(ctx context.Context, t *asynq.Task) error {
		// Unmarshal payload
		var payload SendNotificationPayload
		if err := json.Unmarshal(t.Payload(), &payload); err != nil {
			util.LOGGER.Error("failed to unmarshal task's payload", "task", SendInAppNotification, "error", err)
			return err
		}

		// Process
		if err := processor.SendInAppNotification(ctx, payload.Dest.Channel, payload.Name, payload.Title, payload.Body); err != nil {
			util.LOGGER.Error("failed to process task", "task", SendInAppNotification, "error", err)
			return err
		}

		util.LOGGER.Info("task success", "task", SendInAppNotification)
		return nil
	})

	mux.HandleFunc(SendTelegramNotification, func(ctx context.Context, t *asynq.Task) error {
		// Unmarshal payload
		var payload SendNotificationPayload
		if err := json.Unmarshal(t.Payload(), &payload); err != nil {
			util.LOGGER.Error("failed to unmarshal task's payload", "task", SendTelegramNotification, "error", err)
			return err
		}

		// Process
		if err := processor.SendTelegramNotification(payload.Dest.ChatID, payload.Title, payload.Body); err != nil {
			util.LOGGER.Error("failed to process task", "task", SendTelegramNotification, "error", err)
			return err
		}

		util.LOGGER.Info("task success", "task", SendTelegramNotification)
		return nil
=======
	mux.HandleFunc(PublishQRTicket, func(ctx context.Context, t *asynq.Task) error {
		// Unmarshal payload
		var payload PublishQRTicketPayload
		if err := json.Unmarshal(t.Payload(), &payload); err != nil {
			util.LOGGER.Error("failed to process task", "task", PublishQRTicket, "error", err)
			return err
		}

		err := processor.PublishQRTicket(payload)
		if err != nil {
			util.LOGGER.Error("failed to process task", "task", PublishQRTicket, "error", err)
			return err
		}

		util.LOGGER.Info("task success", "task", PublishQRTicket)
		return nil

>>>>>>> e4fe11da
	})

	return processor.server.Start(mux)
}<|MERGE_RESOLUTION|>--- conflicted
+++ resolved
@@ -37,14 +37,11 @@
 	queries *db.Queries
 
 	// Dependencies
-<<<<<<< HEAD
 	mailService notify.MailService
 	ablyService *notify.AblyService
 	bot         *bot.Chatbot
-=======
 	mailService   notify.MailService
 	uploadService *uploader.Uploader
->>>>>>> e4fe11da
 
 	// Config
 	config *util.Config
@@ -55,7 +52,7 @@
 	redisOpts asynq.RedisClientOpt,
 	queries *db.Queries,
 	mailService notify.MailService,
-<<<<<<< HEAD
+  uploadService *uploader.Uploader,
 	ablyService *notify.AblyService,
 	bot *bot.Chatbot,
 	config *util.Config,
@@ -64,20 +61,10 @@
 		server:      asynq.NewServer(redisOpts, asynq.Config{Queues: queues}),
 		queries:     queries,
 		mailService: mailService,
+    uploadService: uploadService,
 		ablyService: ablyService,
 		bot:         bot,
 		config:      config,
-=======
-	uploadService *uploader.Uploader,
-	config *util.Config,
-) TaskProcessor {
-	return &RedisTaskProcessor{
-		server:        asynq.NewServer(redisOpts, asynq.Config{}),
-		queries:       queries,
-		mailService:   mailService,
-		uploadService: uploadService,
-		config:        config,
->>>>>>> e4fe11da
 	}
 }
 
@@ -123,7 +110,6 @@
 
 	})
 
-<<<<<<< HEAD
 	mux.HandleFunc(SendEmailNotification, func(ctx context.Context, t *asynq.Task) error {
 		// Unmarshal payload
 		var payload SendNotificationPayload
@@ -176,7 +162,8 @@
 
 		util.LOGGER.Info("task success", "task", SendTelegramNotification)
 		return nil
-=======
+  })
+    
 	mux.HandleFunc(PublishQRTicket, func(ctx context.Context, t *asynq.Task) error {
 		// Unmarshal payload
 		var payload PublishQRTicketPayload
@@ -194,7 +181,6 @@
 		util.LOGGER.Info("task success", "task", PublishQRTicket)
 		return nil
 
->>>>>>> e4fe11da
 	})
 
 	return processor.server.Start(mux)
